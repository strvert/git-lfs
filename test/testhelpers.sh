#!/usr/bin/env bash

# assert_pointer confirms that the pointer in the repository for $path in the
# given $ref matches the given $oid and $size.
#
#   $ assert_pointer "master" "path/to/file" "some-oid" 123
assert_pointer() {
  local ref="$1"
  local path="$2"
  local oid="$3"
  local size="$4"

  gitblob=$(git ls-tree -lrz "$ref" |
    while read -r -d $'\0' x; do
      echo $x
    done |
    grep "$path" | cut -f 3 -d " ")

  actual=$(git cat-file -p $gitblob)
  expected=$(pointer $oid $size)

  if [ "$expected" != "$actual" ]; then
    exit 1
  fi
}

# assert_local_object confirms that an object file is stored for the given oid &
# has the correct size
# $ assert_local_object "some-oid" size
assert_local_object() {
  local oid="$1"
  local size="$2"
  local cfg=`git lfs env | grep LocalMediaDir`
  local f="${cfg:14}/${oid:0:2}/${oid:2:2}/$oid"
  actualsize=$(wc -c <"$f" | tr -d '[[:space:]]')
  if [ "$size" != "$actualsize" ]; then
    exit 1
  fi
}

# refute_local_object confirms that an object file is NOT stored for an oid.
# If "$size" is given as the second argument, assert that the file exists _and_
# that it does _not_ the expected size
#
# $ refute_local_object "some-oid"
# $ refute_local_object "some-oid" "123"
refute_local_object() {
  local oid="$1"
  local size="$2"
  local cfg=`git lfs env | grep LocalMediaDir`
  local regex="LocalMediaDir=(\S+)"
  local f="${cfg:14}/${oid:0:2}/${oid:2:2}/$oid"
  if [ -e $f ]; then
    if [ -z "$size" ]; then
      exit 1
    fi

    actual_size="$(wc -c < "$f" | awk '{ print $1 }')"
    if [ "$size" -eq "$actual_size" ]; then
      echo >&2 "fatal: expected object $oid not to have size: $size"
      exit 1
    fi
  fi
}

# delete_local_object deletes the local storage for an oid
# $ delete_local_object "some-oid"
delete_local_object() {
  local oid="$1"
  local cfg=`git lfs env | grep LocalMediaDir`
  local f="${cfg:14}/${oid:0:2}/${oid:2:2}/$oid"
  rm "$f"
}

# corrupt_local_object corrupts the local storage for an oid
# $ corrupt_local_object "some-oid"
corrupt_local_object() {
  local oid="$1"
  local cfg=`git lfs env | grep LocalMediaDir`
  local f="${cfg:14}/${oid:0:2}/${oid:2:2}/$oid"
  cp /dev/null "$f"
}


# check that the object does not exist in the git lfs server. HTTP log is
# written to http.log. JSON output is written to http.json.
#
#   $ refute_server_object "reponame" "oid"
refute_server_object() {
  local reponame="$1"
  local oid="$2"
  curl -v "$GITSERVER/$reponame.git/info/lfs/objects/batch" \
    -u "user:pass" \
    -o http.json \
    -d "{\"operation\":\"download\",\"objects\":[{\"oid\":\"$oid\"}]}" \
    -H "Accept: application/vnd.git-lfs+json" \
    -H "X-Check-Object: 1" \
    -H "X-Ignore-Retries: true" 2>&1 |
    tee http.log

  [ "0" = "$(grep -c "download" http.json)" ] || {
    cat http.json
    exit 1
  }
}

# Delete an object on the lfs server. HTTP log is
# written to http.log. JSON output is written to http.json.
#
#   $ delete_server_object "reponame" "oid"
delete_server_object() {
  local reponame="$1"
  local oid="$2"
  curl -v "$GITSERVER/$reponame.git/info/lfs/objects/$oid" \
    -X DELETE \
    -u "user:pass" \
    -o http.json \
    -H "Accept: application/vnd.git-lfs+json" 2>&1 |
    tee http.log

  grep "200 OK" http.log
}

# check that the object does exist in the git lfs server. HTTP log is written
# to http.log. JSON output is written to http.json.
assert_server_object() {
  local reponame="$1"
  local oid="$2"
  curl -v "$GITSERVER/$reponame.git/info/lfs/objects/batch" \
    -u "user:pass" \
    -o http.json \
    -d "{\"operation\":\"download\",\"objects\":[{\"oid\":\"$oid\"}]}" \
    -H "Accept: application/vnd.git-lfs+json" \
    -H "X-Check-Object: 1" \
    -H "X-Ignore-Retries: true" 2>&1 |
    tee http.log
  grep "200 OK" http.log

  grep "download" http.json || {
    cat http.json
    exit 1
  }
}

# This asserts the lock path and returns the lock ID by parsing the response of
#
#   git lfs lock --json <path>
assert_lock() {
  local log="$1"
  local path="$2"

  if [ $(grep -c "\"path\":\"$path\"" "$log") -eq 0 ]; then
    echo "path '$path' not found in:"
    cat "$log"
    exit 1
  fi

  local jsonid=$(grep -oh "\"id\":\"\w\+\"" "$log")
  echo "${jsonid:3}" | tr -d \"\:
}

# assert that a lock with the given ID exists on the test server
assert_server_lock() {
  local reponame="$1"
  local id="$2"

  curl -v "$GITSERVER/$reponame.git/info/lfs/locks" \
    -u "user:pass" \
    -o http.json \
    -H "Accept:application/vnd.git-lfs+json" 2>&1 |
    tee http.log

  grep "200 OK" http.log
  grep "$id" http.json || {
    cat http.json
    exit 1
  }
}

# refute that a lock with the given ID exists on the test server
refute_server_lock() {
  local reponame="$1"
  local id="$2"

  curl -v "$GITSERVER/$reponame.git/info/lfs/locks" \
    -u "user:pass" \
    -o http.json \
    -H "Accept:application/vnd.git-lfs+json" 2>&1 | tee http.log

  grep "200 OK" http.log

  [ $(grep -c "$id" http.json) -eq 0 ]
}

# Assert that .gitattributes contains a given attribute N times
assert_attributes_count() {
  local fileext="$1"
  local attrib="$2"
  local count="$3"

  pattern="\(*.\)\?$fileext\(.*\)$attrib"
  actual=$(grep -e "$pattern" .gitattributes | wc -l)
  if [ "$(printf "%d" "$actual")" != "$count" ]; then
    echo "wrong number of $attrib entries for $fileext"
    echo "expected: $count actual: $actual"
    cat .gitattributes
    exit 1
  fi
}

<<<<<<< HEAD
# Temporarily added to avoid a large diff in this pull request.
assert_file_writeable() {
  assert_file_writable $@
}

# Temporarily added to avoid a large diff in this pull request.
refute_file_writeable() {
  refute_file_writable $@
}

assert_file_writable() {
=======
assert_file_writeable() {
>>>>>>> 5881b5b7
  ls -l "$1" | grep -e "^-rw"
}

refute_file_writeable() {
  ls -l "$1" | grep -e "^-r-"
}

git_root() {
  git rev-parse --show-toplevel 2>/dev/null
}

dot_git_dir() {
  echo "$(git_root)/.git"
}

assert_hooks() {
  local git_root="$1"

  if [ -z "$git_root" ]; then
    echo >&2 "fatal: (assert_hooks) not in git repository"
    exit 1
  fi

  [ -x "$git_root/hooks/post-checkout" ]
  [ -x "$git_root/hooks/post-commit" ]
  [ -x "$git_root/hooks/post-merge" ]
  [ -x "$git_root/hooks/pre-push" ]
}

# pointer returns a string Git LFS pointer file.
#
#   $ pointer abc-some-oid 123 <version>
#   > version ...
pointer() {
  local oid=$1
  local size=$2
  local version=${3:-https://git-lfs.github.com/spec/v1}
  printf "version %s
oid sha256:%s
size %s
" "$version" "$oid" "$size"
}

# wait_for_file simply sleeps until a file exists.
#
#   $ wait_for_file "path/to/upcoming/file"
wait_for_file() {
  local filename="$1"
  n=0
  while [ $n -lt 10 ]; do
    if [ -s $filename ]; then
      return 0
    fi

    sleep 0.5
    n=`expr $n + 1`
  done

  return 1
}

# setup_remote_repo initializes a bare Git repository that is accessible through
# the test Git server. The `pwd` is set to the repository's directory, in case
# further commands need to be run. This server is running for every test in a
# script/integration run, so every test file should setup its own remote
# repository to avoid conflicts.
#
#   $ setup_remote_repo "some-name"
#
setup_remote_repo() {
  local reponame="$1"
  echo "set up remote git repository: $reponame"
  repodir="$REMOTEDIR/$reponame.git"
  mkdir -p "$repodir"
  cd "$repodir"
  git init --bare
  git config http.receivepack true
  git config receive.denyCurrentBranch ignore
}

# creates a bare remote repository for a local clone. Useful to test pushing to
# a fresh remote server.
#
#   $ setup_alternate_remote "$reponame-whatever"
#   $ setup_alternate_remote "$reponame-whatever" "other-remote-name"
#
setup_alternate_remote() {
  local newRemoteName=$1
  local remote=${2:-origin}

  wd=`pwd`

  setup_remote_repo "$newRemoteName"
  cd $wd
  git remote rm "$remote"
  git remote add "$remote" "$GITSERVER/$newRemoteName"
}

# clone_repo clones a repository from the test Git server to the subdirectory
# $dir under $TRASHDIR. setup_remote_repo() needs to be run first. Output is
# written to clone.log.
clone_repo() {
  cd "$TRASHDIR"

  local reponame="$1"
  local dir="$2"
  echo "clone local git repository $reponame to $dir"
  out=$(git clone "$GITSERVER/$reponame" "$dir" 2>&1)
  cd "$dir"

  git config credential.helper lfstest
  echo "$out" > clone.log
  echo "$out"
}

# clone_repo_url clones a Git repository to the subdirectory $dir under $TRASHDIR.
# setup_remote_repo() needs to be run first. Output is written to clone.log.
clone_repo_url() {
  cd "$TRASHDIR"

  local repo="$1"
  local dir="$2"
  echo "clone git repository $repo to $dir"
  out=$(git clone "$repo" "$dir" 2>&1)
  cd "$dir"

  git config credential.helper lfstest
  echo "$out" > clone.log
  echo "$out"
}


# clone_repo_ssl clones a repository from the test Git server to the subdirectory
# $dir under $TRASHDIR, using the SSL endpoint.
# setup_remote_repo() needs to be run first. Output is written to clone_ssl.log.
clone_repo_ssl() {
  cd "$TRASHDIR"

  local reponame="$1"
  local dir="$2"
  echo "clone local git repository $reponame to $dir"
  out=$(git clone "$SSLGITSERVER/$reponame" "$dir" 2>&1)
  cd "$dir"

  git config credential.helper lfstest

  echo "$out" > clone_ssl.log
  echo "$out"
}

# clone_repo_clientcert clones a repository from the test Git server to the subdirectory
# $dir under $TRASHDIR, using the client cert endpoint.
# setup_remote_repo() needs to be run first. Output is written to clone_client_cert.log.
clone_repo_clientcert() {
  cd "$TRASHDIR"

  local reponame="$1"
  local dir="$2"
  echo "clone $CLIENTCERTGITSERVER/$reponame to $dir"
  set +e
  out=$(git clone "$CLIENTCERTGITSERVER/$reponame" "$dir" 2>&1)
  res="${PIPESTATUS[0]}"
  set -e

  if [ "0" -eq "$res" ]; then
    cd "$dir"
    echo "$out" > clone_client_cert.log

    git config credential.helper lfstest
    exit 0
  fi

  echo "$out" > clone_client_cert.log
  if [ $(grep -c "NSInvalidArgumentException" clone_client_cert.log) -gt 0 ]; then
    echo "client-cert-mac-openssl" > clone_client_cert.log
    exit 0
  fi

  exit 1
}

# setup_remote_repo_with_file creates a remote repo, clones it locally, commits
# a file tracked by LFS, and pushes it to the remote:
#
#     setup_remote_repo_with_file "reponame" "filename"
setup_remote_repo_with_file() {
  local reponame="$1"
  local filename="$2"
  local dirname="$(dirname "$filename")"

  setup_remote_repo "$reponame"
  clone_repo "$reponame" "clone_$reponame"

  mkdir -p "$dirname"

  git lfs track "$filename"
  echo "$filename" > "$filename"
  git add .gitattributes $filename
  git commit -m "add $filename" | tee commit.log

  grep "master (root-commit)" commit.log
  grep "2 files changed" commit.log
  grep "create mode 100644 $filename" commit.log
  grep "create mode 100644 .gitattributes" commit.log

  git push origin master 2>&1 | tee push.log
  grep "master -> master" push.log
}

# substring_position returns the position of a substring in a 1-indexed search
# space.
#
#     [ "$(substring_position "foo bar baz" "baz")" -eq "9" ]
substring_position() {
  local str="$1"
  local substr="$2"

  # 1) Print the string...
  # 2) Remove the substring and everything after it
  # 3) Count the number of characters (bytes) left, i.e., the offset of the
  #    string we were looking for.

  echo "$str" \
    | sed "s/$substr.*$//" \
    | wc -c
}

# repo_endpoint returns the LFS endpoint for a given server and repository.
#
#     [ "$GITSERVER/example/repo.git/info/lfs" = "$(repo_endpoint $GITSERVER example-repo)" ]
repo_endpoint() {
  local server="$1"
  local repo="$2"

  echo "$server/$repo.git/info/lfs"
}

# setup initializes the clean, isolated environment for integration tests.
setup() {
  cd "$ROOTDIR"

  rm -rf "$REMOTEDIR"
  mkdir "$REMOTEDIR"

  if [ -z "$SKIPCOMPILE" ] && [ -z "$LFS_BIN" ]; then
    echo "compile git-lfs for $0"
    script/bootstrap || {
      return $?
    }
  fi

  echo "Git LFS: ${LFS_BIN:-$(which git-lfs)}"
  git lfs version
  git version

  if [ -z "$SKIPCOMPILE" ]; then
    [ $IS_WINDOWS -eq 1 ] && EXT=".exe"
    for go in test/cmd/*.go; do
      GO15VENDOREXPERIMENT=1 go build -o "$BINPATH/$(basename $go .go)$EXT" "$go"
    done
    if [ -z "$SKIPAPITESTCOMPILE" ]; then
      # Ensure API test util is built during tests to ensure it stays in sync
      GO15VENDOREXPERIMENT=1 go build -o "$BINPATH/git-lfs-test-server-api$EXT" "test/git-lfs-test-server-api/main.go" "test/git-lfs-test-server-api/testdownload.go" "test/git-lfs-test-server-api/testupload.go"
    fi
  fi

  LFSTEST_URL="$LFS_URL_FILE" LFSTEST_SSL_URL="$LFS_SSL_URL_FILE" LFSTEST_CLIENT_CERT_URL="$LFS_CLIENT_CERT_URL_FILE" LFSTEST_DIR="$REMOTEDIR" LFSTEST_CERT="$LFS_CERT_FILE" LFSTEST_CLIENT_CERT="$LFS_CLIENT_CERT_FILE" LFSTEST_CLIENT_KEY="$LFS_CLIENT_KEY_FILE" lfstest-gitserver > "$REMOTEDIR/gitserver.log" 2>&1 &

  wait_for_file "$LFS_URL_FILE"
  wait_for_file "$LFS_SSL_URL_FILE"
  wait_for_file "$LFS_CLIENT_CERT_URL_FILE"
  wait_for_file "$LFS_CERT_FILE"
  wait_for_file "$LFS_CLIENT_CERT_FILE"
  wait_for_file "$LFS_CLIENT_KEY_FILE"

  LFS_CLIENT_CERT_URL=`cat $LFS_CLIENT_CERT_URL_FILE`

  # Set up the initial git config and osx keychain if applicable
  HOME="$TESTHOME"
  mkdir "$HOME"
  git lfs install --skip-repo
  git config --global credential.usehttppath true
  git config --global credential.helper lfstest
  git config --global user.name "Git LFS Tests"
  git config --global user.email "git-lfs@example.com"
  git config --global http.sslcainfo "$LFS_CERT_FILE"
  git config --global http.$LFS_CLIENT_CERT_URL/.sslKey "$LFS_CLIENT_KEY_FILE"
  git config --global http.$LFS_CLIENT_CERT_URL/.sslCert "$LFS_CLIENT_CERT_FILE"
  git config --global http.$LFS_CLIENT_CERT_URL/.sslVerify "false"

  ( grep "git-lfs clean" "$REMOTEDIR/home/.gitconfig" > /dev/null && grep "git-lfs filter-process" "$REMOTEDIR/home/.gitconfig" > /dev/null ) || {
    echo "global git config should be set in $REMOTEDIR/home"
    ls -al "$REMOTEDIR/home"
    exit 1
  }

  # setup the git credential password storage
  mkdir -p "$CREDSDIR"
  printf "user:pass" > "$CREDSDIR/127.0.0.1"

  echo
  echo "HOME: $HOME"
  echo "TMP: $TMPDIR"
  echo "CREDS: $CREDSDIR"
  echo "lfstest-gitserver:"
  echo "  LFSTEST_URL=$LFS_URL_FILE"
  echo "  LFSTEST_SSL_URL=$LFS_SSL_URL_FILE"
  echo "  LFSTEST_CLIENT_CERT_URL=$LFS_CLIENT_CERT_URL_FILE ($LFS_CLIENT_CERT_URL)"
  echo "  LFSTEST_CERT=$LFS_CERT_FILE"
  echo "  LFSTEST_CLIENT_CERT=$LFS_CLIENT_CERT_FILE"
  echo "  LFSTEST_CLIENT_KEY=$LFS_CLIENT_KEY_FILE"
  echo "  LFSTEST_DIR=$REMOTEDIR"
  echo "GIT:"
  git config --global --get-regexp "lfs|credential|user"

  echo
}

# shutdown cleans the $TRASHDIR and shuts the test Git server down.
shutdown() {
  # every test/test-*.sh file should cleanup its trashdir
  [ -z "$KEEPTRASH" ] && rm -rf "$TRASHDIR"

  if [ "$SHUTDOWN_LFS" != "no" ]; then
    # only cleanup test/remote after script/integration done OR a single
    # test/test-*.sh file is run manually.
    if [ -s "$LFS_URL_FILE" ]; then
      curl -s "$(cat "$LFS_URL_FILE")/shutdown"
    fi

    [ -z "$KEEPTRASH" ] && rm -rf "$REMOTEDIR"

    # delete entire lfs test root if we created it (double check pattern)
    if [ -z "$KEEPTRASH" ] && [ "$RM_GIT_LFS_TEST_DIR" = "yes" ] && [[ $GIT_LFS_TEST_DIR == *"$TEMPDIR_PREFIX"* ]]; then
      rm -rf "$GIT_LFS_TEST_DIR"
    fi
fi
}

ensure_git_version_isnt() {
  local expectedComparison=$1
  local version=$2

  local gitVersion=$(git version | cut -d" " -f3)

  set +e
  compare_version $gitVersion $version
  result=$?
  set -e

  if [[ $result == $expectedComparison ]]; then
    echo "skip: $0 (git version $(comparison_to_operator $expectedComparison) $version)"
    exit
  fi
}

VERSION_EQUAL=0
VERSION_HIGHER=1
VERSION_LOWER=2

# Compare $1 and $2 and return VERSION_EQUAL / VERSION_LOWER / VERSION_HIGHER
compare_version() {
    if [[ $1 == $2 ]]
    then
        return $VERSION_EQUAL
    fi
    local IFS=.
    local i ver1=($1) ver2=($2)
    # fill empty fields in ver1 with zeros
    for ((i=${#ver1[@]}; i<${#ver2[@]}; i++))
    do
        ver1[i]=0
    done
    for ((i=0; i<${#ver1[@]}; i++))
    do
        if [[ -z ${ver2[i]} ]]
        then
            # fill empty fields in ver2 with zeros
            ver2[i]=0
        fi
        if ((10#${ver1[i]} > 10#${ver2[i]}))
        then
            return $VERSION_HIGHER
        fi
        if ((10#${ver1[i]} < 10#${ver2[i]}))
        then
            return $VERSION_LOWER
        fi
    done
    return $VERSION_EQUAL
}

comparison_to_operator() {
  local comparison=$1
  if [[ $1 == $VERSION_EQUAL ]]; then
    echo "=="
  elif [[ $1 == $VERSION_HIGHER ]]; then
    echo ">"
  elif [[ $1 == $VERSION_LOWER ]]; then
    echo "<"
  else
    echo "???"
  fi
}

# Calculate the object ID from the string passed as the argument
calc_oid() {
  printf "$1" | $SHASUM | cut -f 1 -d " "
}

# Calculate the object ID from the file passed as the argument
calc_oid_file() {
  $SHASUM "$1" | cut -f 1 -d " "
}

# Get a date string with an offset
# Args: One or more date offsets of the form (regex) "[+-]\d+[dmyHM]"
# e.g. +1d = 1 day forward from today
#      -5y = 5 years before today
# Example call:
#   D=$(get_date +1y +1m -5H)
# returns date as string in RFC3339 format ccyy-mm-ddThh:MM:ssZ
# note returns in UTC time not local time hence Z and not +/-
get_date() {
  # Wrapped because BSD (inc OSX) & GNU 'date' functions are different
  # on Windows under Git Bash it's GNU
  if date --version >/dev/null 2>&1 ; then # GNU
    ARGS=""
    for var in "$@"
    do
        # GNU offsets are more verbose
        unit=${var: -1}
        val=${var:0:${#var}-1}
        case "$unit" in
          d) unit="days" ;;
          m) unit="months" ;;
          y) unit="years"  ;;
          H) unit="hours"  ;;
          M) unit="minutes" ;;
        esac
        ARGS="$ARGS $val $unit"
    done
    date -d "$ARGS" -u +%Y-%m-%dT%TZ
  else # BSD
    ARGS=""
    for var in "$@"
    do
        ARGS="$ARGS -v$var"
    done
    date $ARGS -u +%Y-%m-%dT%TZ
  fi
}

# Convert potentially MinGW bash paths to native Windows paths
# Needed to match generic built paths in test scripts to native paths generated from Go
native_path() {
  local arg=$1
  if [ $IS_WINDOWS -eq 1 ]; then
    # Use params form to avoid interpreting any '\' characters
    printf '%s' "$(cygpath -w $arg)"
  else
    printf '%s' "$arg"
  fi
}

# escape any instance of '\' with '\\' on Windows
escape_path() {
  local unescaped="$1"
  if [ $IS_WINDOWS -eq 1 ]; then
    printf '%s' "${unescaped//\\/\\\\}"
  else
    printf '%s' "$unescaped"
  fi
}

# As native_path but escape all backslash characters to "\\"
native_path_escaped() {
  local unescaped=$(native_path "$1")
  escape_path "$unescaped"
}

cat_end() {
  if [ $IS_WINDOWS -eq 1 ]; then
    printf '^M$'
  else
    printf '$'
  fi
}

# Compare 2 lists which are newline-delimited in a string, ignoring ordering and blank lines
contains_same_elements() {
  # Remove blank lines then sort
  printf '%s' "$1" | grep -v '^$' | sort > a.txt
  printf '%s' "$2" | grep -v '^$' | sort > b.txt

  set +e
  diff -u a.txt b.txt 1>&2
  res=$?
  set -e
  rm a.txt b.txt
  exit $res
}

is_stdin_attached() {
  test -t0
  echo $?
}

has_test_dir() {
  if [ -z "$GIT_LFS_TEST_DIR" ]; then
    echo "No GIT_LFS_TEST_DIR. Skipping..."
    exit 0
  fi
}<|MERGE_RESOLUTION|>--- conflicted
+++ resolved
@@ -208,21 +208,7 @@
   fi
 }
 
-<<<<<<< HEAD
-# Temporarily added to avoid a large diff in this pull request.
 assert_file_writeable() {
-  assert_file_writable $@
-}
-
-# Temporarily added to avoid a large diff in this pull request.
-refute_file_writeable() {
-  refute_file_writable $@
-}
-
-assert_file_writable() {
-=======
-assert_file_writeable() {
->>>>>>> 5881b5b7
   ls -l "$1" | grep -e "^-rw"
 }
 
