package lfsapi

import (
	"context"
	"crypto/tls"
	"fmt"
	"io"
	"net"
	"net/http"
	"net/textproto"
	"net/url"
	"os"
	"regexp"
	"strconv"
	"strings"
	"time"

	"github.com/git-lfs/git-lfs/config"
	"github.com/git-lfs/git-lfs/errors"
	"github.com/git-lfs/git-lfs/tools"
	"github.com/rubyist/tracerx"
)

const MediaType = "application/vnd.git-lfs+json; charset=utf-8"

var (
	UserAgent = "git-lfs"
	httpRE    = regexp.MustCompile(`\Ahttps?://`)
)

var hintFileUrl = strings.TrimSpace(`
hint: The remote resolves to a file:// URL, which can only work with a
hint: standalone transfer agent.  See section "Using a Custom Transfer Type
hint: without the API server" in custom-transfers.md for details.
`)

func (c *Client) NewRequest(method string, e Endpoint, suffix string, body interface{}) (*http.Request, error) {
<<<<<<< HEAD
	sshRes, err := c.sshResolveWithRetries(e, method)
=======
	if strings.HasPrefix(e.Url, "file://") {
		// Initial `\n` to avoid overprinting `Downloading LFS...`.
		fmt.Fprintf(os.Stderr, "\n%s\n", hintFileUrl)
	}

	sshRes, err := c.SSH.Resolve(e, method)
>>>>>>> df881bf2
	if err != nil {
		return nil, err
	}

	prefix := e.Url
	if len(sshRes.Href) > 0 {
		prefix = sshRes.Href
	}

	if !httpRE.MatchString(prefix) {
		urlfragment := strings.SplitN(prefix, "?", 2)[0]
		return nil, fmt.Errorf("missing protocol: %q", urlfragment)
	}

	req, err := http.NewRequest(method, joinURL(prefix, suffix), nil)
	if err != nil {
		return req, err
	}

	for key, value := range sshRes.Header {
		req.Header.Set(key, value)
	}
	req.Header.Set("Accept", MediaType)

	if body != nil {
		if merr := MarshalToRequest(req, body); merr != nil {
			return req, merr
		}
		req.Header.Set("Content-Type", MediaType)
	}

	return req, err
}

const slash = "/"

func joinURL(prefix, suffix string) string {
	if strings.HasSuffix(prefix, slash) {
		return prefix + suffix
	}
	return prefix + slash + suffix
}

// Do sends an HTTP request to get an HTTP response. It wraps net/http, adding
// extra headers, redirection handling, and error reporting.
func (c *Client) Do(req *http.Request) (*http.Response, error) {
	req.Header = c.extraHeadersFor(req)

	return c.do(req, "", nil)
}

// do performs an *http.Request respecting redirects, and handles the response
// as defined in c.handleResponse. Notably, it does not alter the headers for
// the request argument in any way.
func (c *Client) do(req *http.Request, remote string, via []*http.Request) (*http.Response, error) {
	req.Header.Set("User-Agent", UserAgent)

	res, err := c.doWithRedirects(c.httpClient(req.Host), req, remote, via)
	if err != nil {
		return res, err
	}

	return res, c.handleResponse(res)
}

// Close closes any resources that this client opened.
func (c *Client) Close() error {
	return c.httpLogger.Close()
}

func (c *Client) sshResolveWithRetries(e Endpoint, method string) (*sshAuthResponse, error) {
	var sshRes sshAuthResponse
	var err error

	requests := tools.MaxInt(0, c.sshTries) + 1
	for i := 0; i < requests; i++ {
		sshRes, err = c.SSH.Resolve(e, method)
		if err == nil {
			return &sshRes, nil
		}

		tracerx.Printf(
			"ssh: %s failed, error: %s, message: %s (try: %d/%d)",
			e.SshUserAndHost, err.Error(), sshRes.Message, i,
			requests,
		)
	}

	if len(sshRes.Message) > 0 {
		return nil, errors.Wrap(err, sshRes.Message)
	}
	return nil, err
}

func (c *Client) extraHeadersFor(req *http.Request) http.Header {
	extraHeaders := c.extraHeaders(req.URL)
	if len(extraHeaders) == 0 {
		return req.Header
	}

	copy := make(http.Header, len(req.Header))
	for k, vs := range req.Header {
		copy[k] = vs
	}

	for k, vs := range extraHeaders {
		for _, v := range vs {
			copy[k] = append(copy[k], v)
		}
	}
	return copy
}

func (c *Client) extraHeaders(u *url.URL) map[string][]string {
	hdrs := c.uc.GetAll("http", u.String(), "extraHeader")
	m := make(map[string][]string, len(hdrs))

	for _, hdr := range hdrs {
		parts := strings.SplitN(hdr, ":", 2)
		if len(parts) < 2 {
			continue
		}

		k, v := parts[0], strings.TrimSpace(parts[1])
		// If header keys are given in non-canonicalized form (e.g.,
		// "AUTHORIZATION" as opposed to "Authorization") they will not
		// be returned in calls to net/http.Header.Get().
		//
		// So, we avoid this problem by first canonicalizing header keys
		// for extra headers.
		k = textproto.CanonicalMIMEHeaderKey(k)

		m[k] = append(m[k], v)
	}
	return m
}

func (c *Client) doWithRedirects(cli *http.Client, req *http.Request, remote string, via []*http.Request) (*http.Response, error) {
	tracedReq, err := c.traceRequest(req)
	if err != nil {
		return nil, err
	}

	var retries int
	if n, ok := Retries(req); ok {
		retries = n
	} else {
		retries = defaultRequestRetries
	}

	var res *http.Response

	requests := tools.MaxInt(0, retries) + 1
	for i := 0; i < requests; i++ {
		res, err = cli.Do(req)
		if err == nil {
			break
		}

		if seek, ok := req.Body.(io.Seeker); ok {
			seek.Seek(0, io.SeekStart)
		}

		c.traceResponse(req, tracedReq, nil)
	}

	if err != nil {
		c.traceResponse(req, tracedReq, nil)
		return nil, err
	}

	if res == nil {
		return nil, nil
	}

	c.traceResponse(req, tracedReq, res)

	if res.StatusCode != 301 &&
		res.StatusCode != 302 &&
		res.StatusCode != 303 &&
		res.StatusCode != 307 &&
		res.StatusCode != 308 {

		// Above are the list of 3xx status codes that we know
		// how to handle below. If the status code contained in
		// the HTTP response was none of them, return the (res,
		// err) tuple as-is, otherwise handle the redirect.
		return res, err
	}

	redirectTo := res.Header.Get("Location")
	locurl, err := url.Parse(redirectTo)
	if err == nil && !locurl.IsAbs() {
		locurl = req.URL.ResolveReference(locurl)
		redirectTo = locurl.String()
	}

	via = append(via, req)
	if len(via) >= 3 {
		return res, errors.New("too many redirects")
	}

	redirectedReq, err := newRequestForRetry(req, redirectTo)
	if err != nil {
		return res, err
	}

	if len(req.Header.Get("Authorization")) > 0 {
		// If the original request was authenticated (noted by the
		// presence of the Authorization header), then recur through
		// doWithAuth, retaining the requests via but only after
		// authenticating the redirected request.
		return c.doWithAuth(remote, redirectedReq, via)
	}
	return c.doWithRedirects(cli, redirectedReq, remote, via)
}

func (c *Client) httpClient(host string) *http.Client {
	c.clientMu.Lock()
	defer c.clientMu.Unlock()

	if c.gitEnv == nil {
		c.gitEnv = make(testEnv)
	}

	if c.osEnv == nil {
		c.osEnv = make(testEnv)
	}

	if c.hostClients == nil {
		c.hostClients = make(map[string]*http.Client)
	}

	if client, ok := c.hostClients[host]; ok {
		return client
	}

	concurrentTransfers := c.ConcurrentTransfers
	if concurrentTransfers < 1 {
		concurrentTransfers = 8
	}

	dialtime := c.DialTimeout
	if dialtime < 1 {
		dialtime = 30
	}

	keepalivetime := c.KeepaliveTimeout
	if keepalivetime < 1 {
		keepalivetime = 1800
	}

	tlstime := c.TLSTimeout
	if tlstime < 1 {
		tlstime = 30
	}

	tr := &http.Transport{
		Proxy:               proxyFromClient(c),
		TLSHandshakeTimeout: time.Duration(tlstime) * time.Second,
		MaxIdleConnsPerHost: concurrentTransfers,
	}

	activityTimeout := 30
	if v, ok := c.uc.Get("lfs", fmt.Sprintf("https://%v", host), "activitytimeout"); ok {
		if i, err := strconv.Atoi(v); err == nil {
			activityTimeout = i
		} else {
			activityTimeout = 0
		}
	}

	dialer := &net.Dialer{
		Timeout:   time.Duration(dialtime) * time.Second,
		KeepAlive: time.Duration(keepalivetime) * time.Second,
		DualStack: true,
	}

	if activityTimeout > 0 {
		activityDuration := time.Duration(activityTimeout) * time.Second
		tr.DialContext = func(ctx context.Context, network, addr string) (net.Conn, error) {
			c, err := dialer.DialContext(ctx, network, addr)
			if c == nil {
				return c, err
			}
			if tc, ok := c.(*net.TCPConn); ok {
				tc.SetKeepAlive(true)
				tc.SetKeepAlivePeriod(dialer.KeepAlive)
			}
			return &deadlineConn{Timeout: activityDuration, Conn: c}, err
		}
	} else {
		tr.DialContext = dialer.DialContext
	}

	tr.TLSClientConfig = &tls.Config{}

	if isClientCertEnabledForHost(c, host) {
		tracerx.Printf("http: client cert for %s", host)
		tr.TLSClientConfig.Certificates = []tls.Certificate{getClientCertForHost(c, host)}
		tr.TLSClientConfig.BuildNameToCertificate()
	}

	if isCertVerificationDisabledForHost(c, host) {
		tr.TLSClientConfig.InsecureSkipVerify = true
	} else {
		tr.TLSClientConfig.RootCAs = getRootCAsForHost(c, host)
	}

	httpClient := &http.Client{
		Transport: tr,
		CheckRedirect: func(*http.Request, []*http.Request) error {
			return http.ErrUseLastResponse
		},
	}

	c.hostClients[host] = httpClient
	if c.VerboseOut == nil {
		c.VerboseOut = os.Stderr
	}

	return httpClient
}

func (c *Client) CurrentUser() (string, string) {
	userName, _ := c.gitEnv.Get("user.name")
	userEmail, _ := c.gitEnv.Get("user.email")
	return userName, userEmail
}

func newRequestForRetry(req *http.Request, location string) (*http.Request, error) {
	newReq, err := http.NewRequest(req.Method, location, nil)
	if err != nil {
		return nil, err
	}

	if req.URL.Scheme == "https" && newReq.URL.Scheme == "http" {
		return nil, errors.New("lfsapi/client: refusing insecure redirect, https->http")
	}

	sameHost := req.URL.Host == newReq.URL.Host
	for key := range req.Header {
		if key == "Authorization" {
			if !sameHost {
				continue
			}
		}
		newReq.Header.Set(key, req.Header.Get(key))
	}

	oldestURL := strings.SplitN(req.URL.String(), "?", 2)[0]
	newURL := strings.SplitN(newReq.URL.String(), "?", 2)[0]
	tracerx.Printf("api: redirect %s %s to %s", req.Method, oldestURL, newURL)

	// This body will have already been rewound from a call to
	// lfsapi.Client.traceRequest().
	newReq.Body = req.Body
	newReq.ContentLength = req.ContentLength

	// Copy the request's context.Context, if any.
	newReq = newReq.WithContext(req.Context())

	return newReq, nil
}

type deadlineConn struct {
	Timeout time.Duration
	net.Conn
}

func (c *deadlineConn) Read(b []byte) (int, error) {
	if err := c.Conn.SetDeadline(time.Now().Add(c.Timeout)); err != nil {
		return 0, err
	}
	return c.Conn.Read(b)
}

func (c *deadlineConn) Write(b []byte) (int, error) {
	if err := c.Conn.SetDeadline(time.Now().Add(c.Timeout)); err != nil {
		return 0, err
	}

	return c.Conn.Write(b)
}

func init() {
	UserAgent = config.VersionDesc
}<|MERGE_RESOLUTION|>--- conflicted
+++ resolved
@@ -35,16 +35,12 @@
 `)
 
 func (c *Client) NewRequest(method string, e Endpoint, suffix string, body interface{}) (*http.Request, error) {
-<<<<<<< HEAD
-	sshRes, err := c.sshResolveWithRetries(e, method)
-=======
 	if strings.HasPrefix(e.Url, "file://") {
 		// Initial `\n` to avoid overprinting `Downloading LFS...`.
 		fmt.Fprintf(os.Stderr, "\n%s\n", hintFileUrl)
 	}
 
-	sshRes, err := c.SSH.Resolve(e, method)
->>>>>>> df881bf2
+	sshRes, err := c.sshResolveWithRetries(e, method)
 	if err != nil {
 		return nil, err
 	}
