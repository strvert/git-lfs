package pack

import (
	"bytes"
	"encoding/binary"
	"errors"
	"io"
)

const (
<<<<<<< HEAD
	// MagicWidth is the width of the magic header of packfiles version 2
	// and newer.
	MagicWidth = 4
	// VersionWidth is the width of the version following the magic header.
	VersionWidth = 4
	// V2Width is the total width of the header in V2.
	V2Width = MagicWidth + VersionWidth
=======
	// V1Width is the total width of the header in V1.
	V1Width = 0
>>>>>>> 22db5deb

	// FanoutEntries is the number of entries in the fanout table.
	FanoutEntries = 256
	// FanoutEntryWidth is the width of each entry in the fanout table.
	FanoutEntryWidth = 4
	// FanoutWidth is the width of the entire fanout table.
	FanoutWidth = FanoutEntries * FanoutEntryWidth

<<<<<<< HEAD
	// OffsetV2Start is the location of the first object outside of the V2
	// header.
	OffsetV2Start = V2Width + FanoutWidth

	// ObjectNameWidth is the width of a SHA1 object name.
	ObjectNameWidth = 20
	// ObjectCRCWidth is the width of the CRC accompanying each object in
	// V2.
	ObjectCRCWidth = 4
	// ObjectSmallOffsetWidth is the width of the small offset encoded into
	// each object.
	ObjectSmallOffsetWidth = 4
	// ObjectLargeOffsetWidth is the width of the optional large offset
	// encoded into the small offset.
	ObjectLargeOffsetWidth = 8

	// ObjectEntryV2Width is the width of one non-contiguous object entry in
	// V2.
	ObjectEntryV2Width = ObjectNameWidth + ObjectCRCWidth + ObjectSmallOffsetWidth
=======
	// OffsetV1Start is the location of the first object outside of the V1
	// header.
	OffsetV1Start = V1Width + FanoutWidth

	// ObjectNameWidth is the width of a SHA1 object name.
	ObjectNameWidth = 20
	// ObjectSmallOffsetWidth is the width of the small offset encoded into
	// each object.
	ObjectSmallOffsetWidth = 4

	// ObjectEntryV1Width is the width of one contiguous object entry in V1.
	ObjectEntryV1Width = ObjectNameWidth + ObjectSmallOffsetWidth
>>>>>>> 22db5deb
)

var (
	// ErrShortFanout is an error representing situations where the entire
	// fanout table could not be read, and is thus too short.
	ErrShortFanout = errors.New("git/odb/pack: too short fanout table")

	// indexHeader is the first four "magic" bytes of index files version 2
	// or newer.
	indexHeader = []byte{0xff, 0x74, 0x4f, 0x63}
)

// DecodeIndex decodes an index whose underlying data is supplied by "r".
//
// DecodeIndex reads only the header and fanout table, and does not eagerly
// parse index entries.
//
// If there was an error parsing, it will be returned immediately.
func DecodeIndex(r io.ReaderAt) (*Index, error) {
	version, err := decodeIndexHeader(r)
	if err != nil {
		return nil, err
	}

	fanout, err := decodeIndexFanout(r, version.Width())
	if err != nil {
		return nil, err
	}

	return &Index{
		version: version,
		fanout:  fanout,

		f: r,
	}, nil
}

// decodeIndexHeader determines which version the index given by "r" is.
func decodeIndexHeader(r io.ReaderAt) (IndexVersion, error) {
	hdr := make([]byte, 4)
	if _, err := r.ReadAt(hdr, 0); err != nil {
		return VersionUnknown, err
	}

	if bytes.Equal(hdr, indexHeader) {
		vb := make([]byte, 4)
		if _, err := r.ReadAt(vb, 4); err != nil {
			return VersionUnknown, err
		}

		version := IndexVersion(binary.BigEndian.Uint32(vb))
		switch version {
<<<<<<< HEAD
		case V2:
=======
		case V1:
>>>>>>> 22db5deb
			return version, nil
		}

		return version, &UnsupportedVersionErr{uint32(version)}
	}
	return V1, nil
}

// decodeIndexFanout decodes the fanout table given by "r" and beginning at the
// given offset.
func decodeIndexFanout(r io.ReaderAt, offset int64) ([]uint32, error) {
	b := make([]byte, 256*4)
	if _, err := r.ReadAt(b, offset); err != nil {
		if err == io.EOF {
			return nil, ErrShortFanout
		}
		return nil, err
	}

	fanout := make([]uint32, 256)
	for i, _ := range fanout {
		fanout[i] = binary.BigEndian.Uint32(b[(i * 4):])
	}

	return fanout, nil
}<|MERGE_RESOLUTION|>--- conflicted
+++ resolved
@@ -8,7 +8,6 @@
 )
 
 const (
-<<<<<<< HEAD
 	// MagicWidth is the width of the magic header of packfiles version 2
 	// and newer.
 	MagicWidth = 4
@@ -16,10 +15,8 @@
 	VersionWidth = 4
 	// V2Width is the total width of the header in V2.
 	V2Width = MagicWidth + VersionWidth
-=======
 	// V1Width is the total width of the header in V1.
 	V1Width = 0
->>>>>>> 22db5deb
 
 	// FanoutEntries is the number of entries in the fanout table.
 	FanoutEntries = 256
@@ -28,7 +25,9 @@
 	// FanoutWidth is the width of the entire fanout table.
 	FanoutWidth = FanoutEntries * FanoutEntryWidth
 
-<<<<<<< HEAD
+	// OffsetV1Start is the location of the first object outside of the V1
+	// header.
+	OffsetV1Start = V1Width + FanoutWidth
 	// OffsetV2Start is the location of the first object outside of the V2
 	// header.
 	OffsetV2Start = V2Width + FanoutWidth
@@ -45,23 +44,11 @@
 	// encoded into the small offset.
 	ObjectLargeOffsetWidth = 8
 
+	// ObjectEntryV1Width is the width of one contiguous object entry in V1.
+	ObjectEntryV1Width = ObjectNameWidth + ObjectSmallOffsetWidth
 	// ObjectEntryV2Width is the width of one non-contiguous object entry in
 	// V2.
 	ObjectEntryV2Width = ObjectNameWidth + ObjectCRCWidth + ObjectSmallOffsetWidth
-=======
-	// OffsetV1Start is the location of the first object outside of the V1
-	// header.
-	OffsetV1Start = V1Width + FanoutWidth
-
-	// ObjectNameWidth is the width of a SHA1 object name.
-	ObjectNameWidth = 20
-	// ObjectSmallOffsetWidth is the width of the small offset encoded into
-	// each object.
-	ObjectSmallOffsetWidth = 4
-
-	// ObjectEntryV1Width is the width of one contiguous object entry in V1.
-	ObjectEntryV1Width = ObjectNameWidth + ObjectSmallOffsetWidth
->>>>>>> 22db5deb
 )
 
 var (
@@ -114,11 +101,7 @@
 
 		version := IndexVersion(binary.BigEndian.Uint32(vb))
 		switch version {
-<<<<<<< HEAD
-		case V2:
-=======
-		case V1:
->>>>>>> 22db5deb
+		case V1, V2:
 			return version, nil
 		}
 
